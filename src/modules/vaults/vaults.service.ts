--- conflicted
+++ resolved
@@ -753,44 +753,6 @@
     }
   }
 
-<<<<<<< HEAD
-  /**
-   * Publishes a vault by submitting a signed transaction and updating vault status.
-   * Starts transaction confirmation in the background.
-   * @param userId - ID of the vault owner
-   * @param signedTx - Signed transaction object
-   * @returns Full vault response
-   */
-  async publishVault(userId: string, signedTx): Promise<VaultFullResponse> {
-    const vault = await this.vaultsRepository.findOne({
-      where: {
-        id: signedTx.vaultId,
-      },
-      relations: ['owner'],
-    });
-    if (vault.owner.id !== userId) {
-      throw new UnauthorizedException('You must be an owner of vault!');
-    }
-
-    const publishedTx = await this.vaultContractService.submitOnChainVaultTx(
-      signedTx,
-      vault.asset_vault_name,
-      vault.script_hash,
-      vault.apply_params_result
-    );
-    vault.vault_status = VaultStatus.published;
-    vault.publication_hash = publishedTx.txHash;
-    await this.vaultsRepository.save(vault);
-    // Start transaction confirmation process in background
-    this.confirmAndProcessTransaction(publishedTx.txHash, vault).catch(error => {
-      this.logger.error(`Failed to process transaction ${publishedTx.txHash}:`, error);
-    });
-
-    return plainToInstance(VaultFullResponse, instanceToPlain(vault), { excludeExtraneousValues: true });
-  }
-
-=======
->>>>>>> b6587837
   async prepareDraftResponse(id: string): Promise<VaultFullResponse> {
     const vault = await this.vaultsRepository.findOne({
       where: { id },
@@ -1062,24 +1024,6 @@
       reserveMet,
       search,
     } = data;
-<<<<<<< HEAD
-
-    console.log(userId)
-
-    const user = await this.usersRepository.findOne({
-      where: { id: userId },
-    });
-
-    console.log('user',user)
-    console.log('userid', user.id)
-
-    if (!user) {
-      throw new BadRequestException('User not found');
-    }
-
-    const userWalletAddress = user.address;
-=======
->>>>>>> b6587837
 
     // Create base query for all vaults
     const queryBuilder = this.vaultsRepository
