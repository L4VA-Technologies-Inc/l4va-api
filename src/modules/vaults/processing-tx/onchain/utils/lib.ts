import { Buffer } from 'node:buffer';

import { BlockFrostAPI, BlockfrostServerError } from '@blockfrost/blockfrost-js';
import {
  Address,
  TransactionInput,
  TransactionOutput,
  TransactionHash,
  TransactionUnspentOutput,
  AssetName,
  Assets,
  BigNum,
  MultiAsset,
  ScriptHash,
  Value,
  PlutusData,
  ConstrPlutusData,
  BigInt,
  hash_plutus_data,
  PlutusList,
} from '@emurgo/cardano-serialization-lib-nodejs';

interface Amount {
  unit: string;
  quantity: string | number;
}

interface TargetAsset {
  /** Token unit (policyId + assetName hex) */
  token: string;
  /** Amount of tokens needed */
  amount: number;
}

interface AssetCollection {
  /** Token unit */
  token: string;
  /** Amount collected so far */
  collected: number;
  /** Amount required */
  required: number;
  /** UTXOs containing this token */
  utxos: string[];
}

interface GetUtxosOptions {
  /** Minimum ADA amount required for a UTXO to be considered (in lovelace) */
  minAda?: number;
  /** Filter UTXOs based on ADA amount for specific selection (in lovelace) */
  filterByAda?: number;
  /** Single token unit to collect (backward compatibility) */
  targetToken?: string;
  /** Amount of single token needed (backward compatibility) */
  targetTokenAmount?: number;
  /** Array of assets to collect */
  targetAssets?: TargetAsset[];
  /** Whether to validate UTXO existence on-chain (default: true) */
  validateUtxos?: boolean;
}

interface GetUtxosResult {
  /** All valid UTXOs as hex strings (filtered by minAda) */
  utxos: string[];
  /** UTXOs filtered by higher ADA threshold (filterByAda) */
  filteredUtxos?: string[];
  /** UTXOs containing target tokens (only if targetToken/targetAssets specified) */
  requiredInputs?: string[];
  /** Detailed breakdown of asset collection */
  assetBreakdown?: AssetCollection[];
}

const assetsToValue = (assets: Amount[]): Value => {
  const multiAsset = MultiAsset.new();
  const lovelace = assets.find(asset => asset.unit === 'lovelace');
  const policies = assets.filter(asset => asset.unit !== 'lovelace').map(asset => asset.unit.slice(0, 56));

  if (!policies.length && lovelace) {
    return Value.new(BigNum.from_str(String(Number(lovelace.quantity) < 1000000 ? 1000000 : lovelace.quantity)));
  }
  policies.forEach(policy => {
    const policyAssets = assets.filter(asset => asset.unit.slice(0, 56) === policy);
    const assetsValue = Assets.new();
    policyAssets.forEach(asset => {
      if (Number(asset.quantity) > 0)
        assetsValue.insert(
          AssetName.new(Buffer.from(asset.unit.slice(56), 'hex')),
          BigNum.from_str(String(asset.quantity))
        );
    });
    if (assetsValue.len() > 0) multiAsset.insert(ScriptHash.from_bytes(Buffer.from(policy, 'hex')), assetsValue);
  });

  const multiAssetsValue = Value.new(BigNum.from_str(lovelace ? String(lovelace.quantity) : '0'));
  multiAssetsValue.set_multiasset(multiAsset);
  return multiAssetsValue;
};

export const validateUtxoStillExists = async (
  txHash: string,
  outputIndex: number,
  blockfrost: BlockFrostAPI
): Promise<boolean> => {
  try {
    const utxoDetails = await blockfrost.txsUtxos(txHash);
    const output = utxoDetails.outputs[outputIndex];

    return output && !output.consumed_by_tx;
    // eslint-disable-next-line @typescript-eslint/no-unused-vars
  } catch (error) {
    return false;
  }
};

<<<<<<< HEAD
/**
 * This function fetches all UTXOs from an address, validates their existence on-chain,
 * and optionally collects specific UTXOs that contain required tokens for transaction building.
 *
 * @param address - The Cardano address to extract UTXOs from
 * @param blockfrost - BlockFrost API instance for blockchain queries
 * @param options - Configuration options
 * @param options.minAda - Minimum ADA amount (lovelace) for UTXO inclusion (default: 0)
 * @param options.targetToken - Single token unit to collect (policyId + assetName hex) - legacy support
 * @param options.targetTokenAmount - Amount of single target token to collect - legacy support
 * @param options.targetAssets - Array of assets to collect with their required amounts
 *
 * @returns Promise resolving to UTXOs and optional required inputs with asset breakdown
 *
 * @example
 * ```typescript
 * // Get all UTXOs with minimum 2 ADA
 * const { utxos } = await getUtxosExtract(address, blockfrost, { minAda: 2000000 });
 *
 * // Collect single token (backward compatibility)
 * const { utxos, requiredInputs } = await getUtxosExtract(address, blockfrost, {
 *   targetToken: '395e9c784ac5360a742b272648456cb41c9b03257a71e3325dfdd5404d4fe154...',
 *   targetTokenAmount: 700000000,
 *   minAda: 1000000
 * });
 *
 * // Collect multiple assets efficiently
 * const { utxos, requiredInputs, assetBreakdown } = await getUtxosExtract(address, blockfrost, {
 *   targetAssets: [
 *     { token: '395e9c784ac5360a742b272648456cb41c9b03257a71e3325dfdd5404d4fe154...', amount: 1 },
 *     { token: 'b0d07d45fe9514f80213f4020e5a61241458be626841cde717cb38a7...', amount: 3 },
 *     { token: 'c43a7db9747b5c6a5acb3e1e6da1e35b9d8b5f4a3b2c1d0e9f8g7h6i...', amount: 2 }
 *   ],
 *   minAda: 1000000
 * });
 * ```
 */
export const getUtxosExtract = async (
  address: Address,
  blockfrost: BlockFrostAPI,
  options: GetUtxosOptions = {}
): Promise<GetUtxosResult> => {
  const {
    targetToken,
    minAda = 0,
    filterByAda,
    targetTokenAmount = 0,
    targetAssets = [],
    validateUtxos = true,
  } = options;

  // Handle backward compatibility - convert single token to array format
  let assetsToCollect: TargetAsset[] = [];
  if (targetToken && targetTokenAmount > 0) {
    assetsToCollect = [{ token: targetToken, amount: targetTokenAmount }];
  } else if (targetAssets.length > 0) {
    assetsToCollect = [...targetAssets];
  }

  // Initialize asset collection tracking
  const assetCollections: Map<string, AssetCollection> = new Map();
  assetsToCollect.forEach(asset => {
    assetCollections.set(asset.token, {
      token: asset.token,
      collected: 0,
      required: asset.amount,
      utxos: [],
    });
  });

=======
// Add removing utxo that already spent, by passing it in argument
export const getUtxosExctract = async (address: Address, min = 0, blockfrost: BlockFrostAPI): Promise<string[]> => {
>>>>>>> 5976658d
  const utxos = await blockfrost.addressesUtxosAll(address.to_bech32());
  const parsedUtxos: string[] = [];
  const filteredUtxos: string[] = [];
  const allRequiredInputs: Set<string> = new Set();

  if (filterByAda !== undefined) {
    for (const utxo of utxos) {
      const adaAmount = Number(utxo.amount[0].quantity);
      if (adaAmount >= filterByAda) {
        const utxoHex = TransactionUnspentOutput.new(
          TransactionInput.new(TransactionHash.from_hex(utxo.tx_hash), utxo.output_index),
          TransactionOutput.new(address, assetsToValue(utxo.amount))
        ).to_hex();
        filteredUtxos.push(utxoHex);
      }
    }
  }

  for (const utxo of utxos) {
    const { tx_hash, output_index, amount } = utxo;
    const adaAmount = Number(amount[0].quantity);

    // Skip UTXOs below minimum ADA threshold
    if (adaAmount <= minAda) continue;

    // Validate UTXO existence to prevent double-spending
    if (validateUtxos) {
      const isValid = await validateUtxoStillExists(tx_hash, output_index, blockfrost);
      if (!isValid) continue;
    }

    // Create UTXO hex encoding for transaction building
    const utxoHex = TransactionUnspentOutput.new(
      TransactionInput.new(TransactionHash.from_hex(tx_hash), output_index),
      TransactionOutput.new(address, assetsToValue(amount))
    ).to_hex();

    parsedUtxos.push(utxoHex);

    // Check if this UTXO contains any target assets
    if (assetCollections.size > 0) {
      for (const [tokenUnit, collection] of assetCollections) {
        // Skip if we already collected enough of this asset
        if (collection.collected >= collection.required) continue;

        // Check if this UTXO contains the target token
        const tokenAmount = amount.find(a => a.unit === tokenUnit);
        if (tokenAmount) {
          const quantity = Number(tokenAmount.quantity);

          // Update collection tracking
          collection.collected += quantity;
          collection.utxos.push(utxoHex);
          allRequiredInputs.add(utxoHex);
        }
      }

      // Early exit optimization - stop if all assets are collected
      const allAssetsCollected = Array.from(assetCollections.values()).every(
        collection => collection.collected >= collection.required
      );

      if (allAssetsCollected) {
        break;
      }
    }
  }

  // Validate that all required assets were collected
  if (assetCollections.size > 0) {
    const missingAssets = Array.from(assetCollections.values()).filter(
      collection => collection.collected < collection.required
    );

    if (missingAssets.length > 0) {
      const missingDetails = missingAssets
        .map(asset => `${asset.token}: need ${asset.required}, found ${asset.collected}`)
        .join('; ');

      throw new Error(`Insufficient assets found. Missing: ${missingDetails}`);
    }
  }

  // Prepare result
  const result: GetUtxosResult = {
    utxos: parsedUtxos,
  };

  // Add filtered UTXOs if filterByAda was specified
  if (filterByAda !== undefined) {
    result.filteredUtxos = filteredUtxos;
  }

  if (assetCollections.size > 0) {
    result.requiredInputs = Array.from(allRequiredInputs);
    result.assetBreakdown = Array.from(assetCollections.values());
  }

  return result;
};

export function generate_tag_from_txhash_index(txHash: string, txOutputIdx: number): string {
  const plutusList = PlutusList.new();
  plutusList.add(PlutusData.new_bytes(Buffer.from(txHash, 'hex')));
  plutusList.add(PlutusData.new_integer(BigInt.from_str(String(txOutputIdx))));

  const plutusData = PlutusData.new_constr_plutus_data(ConstrPlutusData.new(BigNum.zero(), plutusList));
  const hash = hash_plutus_data(plutusData);

  return hash.to_hex();
}

export async function getVaultUtxo(
  policyId: string,
  assetName: string,
  blockfrost: BlockFrostAPI
): Promise<{
  txHash: string;
  index: number;
}> {
  try {
    const unit = policyId + assetName;
    const assets = await blockfrost.assetsTransactions(unit, {
      count: 1,
      order: 'desc',
    });

    if (assets.length > 1) {
      throw new Error('Must be one.');
    }
    const utxo = await blockfrost.txsUtxos(assets[0].tx_hash);

    const index = utxo.outputs.findIndex(output => output.amount.find(amount => amount.unit === unit));

    if (index === -1) {
      throw new Error('Vault not found in transaction, your vault might be burned.');
    }

    return { txHash: utxo.hash, index: index };
  } catch (e: unknown) {
    if ((e as BlockfrostServerError).status_code === 404) {
      throw new Error('Vault not found on chain.');
    }
    throw e;
  }
}<|MERGE_RESOLUTION|>--- conflicted
+++ resolved
@@ -111,7 +111,8 @@
   }
 };
 
-<<<<<<< HEAD
+// Add removing utxo that already spent, by passing it in argument
+export const getUtxosExctract = async (address: Address, min = 0, blockfrost: BlockFrostAPI): Promise<string[]> => {
 /**
  * This function fetches all UTXOs from an address, validates their existence on-chain,
  * and optionally collects specific UTXOs that contain required tokens for transaction building.
@@ -182,10 +183,6 @@
     });
   });
 
-=======
-// Add removing utxo that already spent, by passing it in argument
-export const getUtxosExctract = async (address: Address, min = 0, blockfrost: BlockFrostAPI): Promise<string[]> => {
->>>>>>> 5976658d
   const utxos = await blockfrost.addressesUtxosAll(address.to_bech32());
   const parsedUtxos: string[] = [];
   const filteredUtxos: string[] = [];
