--- conflicted
+++ resolved
@@ -70,11 +70,8 @@
 export class VaultInsertingService {
   private readonly logger = new Logger(VaultInsertingService.name);
   private readonly adminHash: string;
-<<<<<<< HEAD
+  private readonly adminSKey: string;
   private readonly feeAddress: string;
-=======
->>>>>>> da8a2fcc
-  private readonly adminSKey: string;
   private readonly FLAT_FEE = 2000000; // 2 ADA in lovelace
   private blockfrost: BlockFrostAPI;
   constructor(
@@ -88,11 +85,8 @@
   ) {
     this.adminHash = this.configService.get<string>('ADMIN_KEY_HASH');
     this.adminSKey = this.configService.get<string>('ADMIN_S_KEY');
-<<<<<<< HEAD
+    this.vaultPolicyId = this.configService.get<string>('SC_POLICY_ID');
     this.feeAddress = this.configService.get<string>('FEE_ADDRESS');
-=======
->>>>>>> da8a2fcc
-
     this.blockfrost = new BlockFrostAPI({
       projectId: this.configService.get<string>('BLOCKFROST_TESTNET_API_KEY'),
     });
