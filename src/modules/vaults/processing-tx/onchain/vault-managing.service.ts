--- conflicted
+++ resolved
@@ -26,7 +26,6 @@
 import { InjectRepository } from '@nestjs/typeorm';
 import { Repository } from 'typeorm';
 
-import { TransactionsService } from '../offchain-tx/transactions.service';
 
 import { BlockchainService } from './blockchain.service';
 import { Datum1 } from './types/type';
@@ -35,13 +34,9 @@
 
 import { AssetsWhitelistEntity } from '@/database/assetsWhitelist.entity';
 import { Vault } from '@/database/vault.entity';
-<<<<<<< HEAD
 import { VaultCreationInput } from '@/modules/distribution/distribution.types';
-import { TransactionType } from '@/types/transaction.types';
-=======
 import { TransactionsService } from '@/modules/vaults/processing-tx/offchain-tx/transactions.service';
 import { TransactionStatus, TransactionType } from '@/types/transaction.types';
->>>>>>> 67fcc65a
 import { SmartContractVaultStatus, VaultPrivacy } from '@/types/vault.types';
 
 export interface VaultConfig {
@@ -581,7 +576,7 @@
     };
 
     this.logger.debug('Vault update transaction input:', JSON.stringify(input));
-
+    try {
     // Build the transaction using BlockchainService
     const buildResponse = await this.blockchainService.buildTransaction(input);
 
@@ -595,16 +590,12 @@
       txId: transaction.id,
     });
 
-<<<<<<< HEAD
-    return { success: true, txHash: response.txHash, message: 'Transaction submitted successfully' };
-=======
       return { success: true, txHash: response.txHash, message: 'Transaction submitted successfully' };
     } catch (error) {
-      await this.transactionsService.updateTransactionStatusById(transactionId, TransactionStatus.failed);
+      await this.transactionsService.updateTransactionStatusById(transaction.id, TransactionStatus.failed);
       this.logger.error('Failed to build vault update tx:', error);
       throw error;
     }
->>>>>>> 67fcc65a
   }
 
   /**
