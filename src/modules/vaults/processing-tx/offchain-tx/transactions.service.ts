--- conflicted
+++ resolved
@@ -140,11 +140,7 @@
   }
 
   async getByUserId(id: string, query: GetTransactionsDto): Promise<TransactionsResponseDto> {
-<<<<<<< HEAD
     const { page = '1', limit = '10', filter = TransactionType.all, status, order = 'DESC', period } = query;
-=======
-    const { page, limit, filter = TransactionType.all, status, order = 'DESC', period, isExport = false } = query;
->>>>>>> 5976658d
 
     const parsedPage = Number(page);
     const parsedLimit = Number(limit);
