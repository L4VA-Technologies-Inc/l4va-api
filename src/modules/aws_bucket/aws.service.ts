import * as process from 'process';

import { HttpService } from '@nestjs/axios';
import { Injectable, Logger, BadRequestException } from '@nestjs/common';
import { InjectRepository } from '@nestjs/typeorm';
import AWS, { S3 } from 'aws-sdk';
import { ManagedUpload } from 'aws-sdk/clients/s3';
import * as csv from 'csv-parse';
import sharp from 'sharp';
import { Repository } from 'typeorm';
import { v4 as uuid } from 'uuid';

import { FileEntity } from '@/database/file.entity';
import { AwsUploadImageDto, ImageResizeMap } from '@/modules/aws_bucket/dto/aws.dto';

@Injectable()
export class AwsService {
  private s3: AWS.S3;
  private bucketName = process.env.AWS_BUCKET_NAME;

  private readonly logger = new Logger(AwsService.name);
  constructor(
    @InjectRepository(FileEntity)
    private readonly fileRepository: Repository<FileEntity>,
    private readonly httpService: HttpService
  ) {}
  getS3(): AWS.S3 {
    if (this.s3) {
      return this.s3;
    }
    const s3 = new S3({
      region: 'auto',
      endpoint: process.env.AWS_BUCKET_URL, // URL for R2
      signatureVersion: 'v4',
      credentials: {
        accessKeyId: process.env.AWS_ACCESS_KEY_ID,
        secretAccessKey: process.env.AWS_SECRET_ACCESS_KEY,
      },
      s3ForcePathStyle: true,
    });
    this.s3 = s3;
    return s3;
  }

  async uploadS3(file: Buffer, name: string, type: string): Promise<ManagedUpload.SendData> {
    const s3 = this.getS3();
    const params = {
      Bucket: 'static',
      Key: name,
      Body: file,
      ContentType: type,
      ACL: 'public-read',
    };
    return new Promise((resolve, reject) => {
      s3.upload(params, (err, data) => {
        if (err) {
          Logger.error(err);
          reject(err.message);
        }
        resolve(data as ManagedUpload.SendData);
      });
    });
  }

  async getPreSignedURL(bucketName: string, key: string): Promise<string> {
    const s3 = this.getS3();
    const params = {
      Bucket: bucketName,
      Key: key,
      Expires: 3600,
    };

    return s3.getSignedUrlPromise('getObject', params);
  }

  async getImage(bucketKey: string): Promise<any> {
    const preSignedUrl = await this.getPreSignedURL(this.bucketName, bucketKey);
    return this.httpService.get(preSignedUrl, { responseType: 'stream' }).toPromise();
  }

  // TODO: Remove csv upload to S3
  async getCsv(bucketKey: string): Promise<any> {
    const preSignedUrl = await this.getPreSignedURL(this.bucketName, bucketKey);
    return this.httpService.get(preSignedUrl, { responseType: 'stream' }).toPromise();
  }

  async parseCsvAddresses(buffer: Buffer): Promise<string[]> {
    return new Promise<string[]>((resolve, reject) => {
      const addresses: string[] = [];
      const cardanoAddressRegex = /^addr(_test)?1[a-z0-9]{20,}$/i;
      let addressColumnIndex = 0;
      let headersProcessed = false;

      csv
        .parse(buffer.toString(), {
          columns: false,
          skip_empty_lines: true,
          trim: true,
        })
        .on('data', data => {
          if (!headersProcessed) {
            const normalizedHeaders = data.map(value => (typeof value === 'string' ? value.trim().toLowerCase() : ''));
            const foundIndex = normalizedHeaders.findIndex(
              header => header === 'address' || header.includes('address')
            );
            addressColumnIndex = foundIndex >= 0 ? foundIndex : 0;
            headersProcessed = true;
            return;
          }

          const address = typeof data[addressColumnIndex] === 'string' ? data[addressColumnIndex].trim() : '';
          if (!address) {
            return;
          }
          if (!cardanoAddressRegex.test(address)) {
            return;
          }
          addresses.push(address);
        })
        .on('end', () => {
          if (addresses.length === 0) {
            reject(new BadRequestException('CSV file is empty or contains no valid addresses'));
          }
          resolve(addresses);
        })
        .on('error', error => {
          reject(new BadRequestException(`Error parsing CSV: ${error.message}`));
        });
    });
  }

  async processWhitelistCsv(file: Express.Multer.File): Promise<{ addresses: string[]; total: number }> {
    try {
      const isCsv =
        file.mimetype?.includes('csv') ||
        file.originalname.toLowerCase().endsWith('.csv') ||
        file.mimetype === 'application/vnd.ms-excel';
      if (!isCsv) {
        throw new BadRequestException('Only CSV files are allowed');
      }

      const addresses = await this.parseCsvAddresses(file.buffer);
      return { addresses, total: addresses.length };
    } catch (error) {
      if (error instanceof BadRequestException) {
        throw error;
      }
      this.logger.error('Error processing CSV file:', error);
      throw new BadRequestException('Failed to process CSV file');
    }
  }

<<<<<<< HEAD
  async uploadImage(file: Express.Multer.File, host: string): Promise<FileEntity> {
=======
  async uploadImage(file: Express.Multer.File, host: string, body?: AwsUploadImageDto) {
>>>>>>> 84081bbb
    try {
      let processedImageBuffer = file.buffer;
      let mimeType = file.mimetype;

      const imageType = body?.imageType;
      const resizeParams = imageType ? ImageResizeMap[imageType] : null;

      if (resizeParams) {
        processedImageBuffer = await sharp(file.buffer)
          .resize(resizeParams.width, resizeParams.height, {
            fit: 'cover',
            position: 'center',
          })
          .webp({
            quality: 80,
            lossless: false,
            alphaQuality: 80,
          })
          .toBuffer();

        mimeType = 'image/webp';
      }

      const uploadResult = await this.uploadS3(processedImageBuffer, `${uuid()}`, mimeType);
      const protocol = process.env.NODE_ENV === 'dev' ? 'http://' : 'https://';

      if (!uploadResult) throw new BadRequestException('Failed to upload file to S3');

      const newFile = this.fileRepository.create({
        file_key: uploadResult.Key,
        file_url: `${protocol}${host}/api/v1/image/${uploadResult.Key}`,
        file_name: file.originalname,
        file_type: mimeType,
      });

      await this.fileRepository.save(newFile);
      return newFile;
    } catch (error) {
      this.logger.error('Error uploading image file:', error);
      throw new BadRequestException('Failed to upload image file');
    }
  }

  /**
   * Creates a new file record in the database for a vault, referencing an existing S3 object.
   *
   * @param fileKey - The S3 key of the original file to reference.
   * @returns A promise that resolves to the newly created FileEntity.
   * @throws {BadRequestException} If the original file with the given key is not found.
   */
  async createFileRecordForVault(fileKey: string): Promise<FileEntity> {
    // Find the original file to get its metadata
    const originalFile = await this.fileRepository.findOne({
      where: { file_key: fileKey },
    });

    if (!originalFile) {
      throw new BadRequestException(`File with key ${fileKey} not found`);
    }

    // Create a new file entity that points to the same S3 object
    const newFile = this.fileRepository.create({
      file_key: originalFile.file_key, // Same S3 key
      file_url: originalFile.file_url,
      file_name: originalFile.file_name,
      file_type: originalFile.file_type,
    });

    // Save and return the new file entity
    return this.fileRepository.save(newFile);
  }
}<|MERGE_RESOLUTION|>--- conflicted
+++ resolved
@@ -150,11 +150,7 @@
     }
   }
 
-<<<<<<< HEAD
-  async uploadImage(file: Express.Multer.File, host: string): Promise<FileEntity> {
-=======
-  async uploadImage(file: Express.Multer.File, host: string, body?: AwsUploadImageDto) {
->>>>>>> 84081bbb
+  async uploadImage(file: Express.Multer.File, host: string, body?: AwsUploadImageDto): Promise<FileEntity> {
     try {
       let processedImageBuffer = file.buffer;
       let mimeType = file.mimetype;
