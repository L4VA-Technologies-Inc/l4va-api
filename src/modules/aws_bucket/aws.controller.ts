--- conflicted
+++ resolved
@@ -7,22 +7,13 @@
   UploadedFile, UseGuards,
   UseInterceptors,
 } from '@nestjs/common';
-<<<<<<< HEAD
-import {ApiTags} from "@nestjs/swagger";
-import {AwsService} from "./aws.service";
-import {ApiDoc} from "../../decorators/api-doc.decorator";
-import {FileInterceptor} from "@nestjs/platform-express";
-import { Express, Response, Request } from 'express'
-import {AuthGuard} from "../auth/auth.guard";
-import { Multer } from 'multer';
-=======
 import {ApiTags} from '@nestjs/swagger';
 import {AwsService} from './aws.service';
 import {ApiDoc} from '../../decorators/api-doc.decorator';
 import {FileInterceptor} from '@nestjs/platform-express';
 import { Express, Response, Request } from 'express';
 import {AuthGuard} from '../auth/auth.guard';
->>>>>>> 571deea3
+import { Multer } from 'multer';
 
 export const mbMultiplication =  1024 * 1024;
 
