--- conflicted
+++ resolved
@@ -49,24 +49,14 @@
   }
 
   async createOrUpdateUser(userId: string, userData: { name?: string; image?: string; role?: string }) {
-<<<<<<< HEAD
     try {
       const user = {
         id: userId,
         name: userData.name || `User ${userId}`,
         image: userData.image || `https://getstream.io/random_png/?id=${userId}&name=${userData.name || userId}`,
         role: userData.role || 'user',
-        ...userData,
+        ...userData
       };
-=======
-    const user = {
-      id: userId,
-      name: userData.name || `User ${userId}`,
-      image: userData.image || `https://getstream.io/random_png/?id=${userId}&name=${userData.name || userId}`,
-      role: userData.role || 'user',
-      ...userData,
-    };
->>>>>>> 5976658d
 
     const response = await this.serverClient.upsertUser(user);
     return response;
@@ -85,18 +75,17 @@
   }
 
   async getVaultChannelInfo(vaultId: string) {
-<<<<<<< HEAD
     try {
       const channel = this.serverClient.channel('messaging', `vault-${vaultId}`);
       const channelState = await channel.query();
-
+      
       return {
         id: channel.id,
         type: channel.type,
         memberCount: Object.keys(channelState.members || {}).length,
         createdAt: channelState.channel?.created_at,
         updatedAt: channelState.channel?.updated_at,
-        members: channelState.members,
+        members: channelState.members
       };
     } catch (error) {
       throw error;
@@ -106,43 +95,17 @@
   async sendSystemMessage(vaultId: string, text: string, data?: any) {
     try {
       const channel = this.serverClient.channel('messaging', `vault-${vaultId}`);
-
+      
       await channel.sendMessage({
         text,
         user: { id: 'system', name: 'System' },
         type: 'system',
-        ...data,
+        ...data
       });
-
+      
       return true;
     } catch (error) {
       throw error;
     }
-=======
-    const channel = this.serverClient.channel('messaging', `vault-${vaultId}`);
-    const channelState = await channel.query();
-
-    return {
-      id: channel.id,
-      type: channel.type,
-      memberCount: Object.keys(channelState.members || {}).length,
-      createdAt: channelState.channel?.created_at,
-      updatedAt: channelState.channel?.updated_at,
-      members: channelState.members,
-    };
-  }
-
-  async sendSystemMessage(vaultId: string, text: string, data?: any) {
-    const channel = this.serverClient.channel('messaging', `vault-${vaultId}`);
-
-    await channel.sendMessage({
-      text,
-      user: { id: 'system', name: 'System' },
-      type: 'system',
-      ...data,
-    });
-
-    return true;
->>>>>>> 5976658d
   }
 }