--- conflicted
+++ resolved
@@ -42,13 +42,9 @@
       password: process.env.DB_PASSWORD,
       database: process.env.DB_NAME,
       synchronize: false,
-<<<<<<< HEAD
-      entities: [__dirname + '/database/core/**/*.entity{.ts,.js}', __dirname + '/database/*.entity{.ts,.js}'],
-=======
       entities: [
         __dirname + '/database/core/**/*.entity{.ts,.js}',
         __dirname + '/database/**/*.entity{.ts,.js}'],
->>>>>>> 93e04521
       autoLoadEntities: true,
       namingStrategy: new SnakeNamingStrategy(),
     }),
