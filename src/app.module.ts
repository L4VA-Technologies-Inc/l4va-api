--- conflicted
+++ resolved
@@ -31,15 +31,10 @@
 import { VyfiModule } from './modules/vyfi/vyfi.module';
 
 import { NotificationModule } from '@/modules/notification/notification.module';
-<<<<<<< HEAD
-import { EventEmitterModule } from "@nestjs/event-emitter";
+import { AssetsModule } from '@/modules/vaults/assets/assets.module';
 import { DexHunterModule } from './modules/dexhunter/dexhunter.module';
 import { WayUpModule } from './modules/wayup/wayup.module';
 
-=======
-import { AssetsModule } from '@/modules/vaults/assets/assets.module';
-// ================= App Module ================= //
->>>>>>> b6587837
 @Module({
   imports: [
     SentryModule.forRoot(),
@@ -90,14 +85,11 @@
     VyfiModule,
     GovernanceModule,
     NotificationModule,
-<<<<<<< HEAD
-    DexHunterModule,
-    WayUpModule,
-=======
-    ChatModule,
+        ChatModule,
     GoogleCloudModule,
     TreasureWalletModule,
->>>>>>> b6587837
+        DexHunterModule,
+    WayUpModule,
     EventEmitterModule.forRoot(),
   ],
   controllers: [AppController],
